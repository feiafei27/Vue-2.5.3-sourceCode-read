--- conflicted
+++ resolved
@@ -11,43 +11,28 @@
 
 <script src="../../dist/vue.js"></script>
 <script>
-<<<<<<< HEAD
-
-  function createCompare(property) {
-    debugger
-    return function (obj1, obj2) {
-      return obj1[property] > obj2[property]
-    }
-  }
-
-  let compare = createCompare('age')
-  console.log(compare({age: 10}, {age: 20}))
-
-
-=======
-new Vue({
-  el: '#app',
-  data() {
-    return {
-      name: 'tom',
-      isShow: true,
-      status: 1
-    }
-  },
-  template: `
-    <div class="container">
-      <div class="header">
-        <h1>我是标题</h1>
+  new Vue({
+    el: '#app',
+    data() {
+      return {
+        name: 'tom',
+        isShow: true,
+        status: 1
+      }
+    },
+    template: `
+      <div class="container">
+        <div class="header">
+          <h1>我是标题</h1>
+        </div>
+        <div class="body">
+          <h2 v-if="status == 1">名字1：{{name}}</h2>
+          <h3 v-else-if="status == 2">名字2：{{name}}</h3>
+          <h4 v-else>名字 other：{{name}}</h4>
+        </div>
       </div>
-      <div class="body">
-        <h2 v-if="status == 1">名字1：{{name}}</h2>
-        <h3 v-else-if="status == 2">名字2：{{name}}</h3>
-        <h4 v-else>名字 other：{{name}}</h4>
-      </div>
-    </div>
-  `
-})
->>>>>>> ca4a2fcb
+    `
+  })
 </script>
 </body>
 </html>
